--- conflicted
+++ resolved
@@ -136,7 +136,6 @@
         let mnemonic: MnemonicWrap = Mnemonic::generate_in_with(&mut rng, Language::English, MNEMONIC_LEN)
             .map_err(|e| IOError::MnemonicError(e))?.into();
 
-<<<<<<< HEAD
         #[cfg(feature = "cli")]
         {
             // Print mnemonic to the user in a different terminal
@@ -152,18 +151,6 @@
         }
         #[cfg(not(feature = "cli"))]
         std::fs::write("coordinator.mnemonic", mnemonic.to_string())?;
-=======
-        // Print mnemonic to the user in a different terminal //FIXME: for Coordinator server just save the mnemonic on a local file
-        {
-            let mut secret_screen = AlternateScreen::from(std::io::stdout());
-            writeln!(&mut secret_screen, "{} {}\n\n{}\n", "Safely store".bold().underline(), "your 24 words mnemonic:", mnemonic)?;
-            get_user_input(format!("Press enter when you've done it...").as_str(), None)?;
-        } // End scope, get back to stdout
-
-        // Check if the user has correctly stored the mnemonic FIXME: fix for coordinator we shouldn't check the mnemonic, save it to a file locally and also adjust the close_ceremony cli command?
-        #[cfg(not(debug_assertions))]
-        check_mnemonic(&mnemonic)?;
->>>>>>> d9b314a7
 
         mnemonic.into()
     };
