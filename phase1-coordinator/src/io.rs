<<<<<<< HEAD
use std::io::{Read, Write};
=======
use std::io::Write;
>>>>>>> 6200759e

use crate::authentication::KeyPair;
use bip39::{Language, Mnemonic};
#[cfg(not(debug_assertions))]
use rand::prelude::SliceRandom;
use regex::Regex;
use termion::screen::AlternateScreen;
use thiserror::Error;
#[cfg(not(debug_assertions))]
use tracing::debug;

const MNEMONIC_LEN: usize = 24;

#[derive(Debug, Error)]
pub enum IOError {
    #[error("Wrong answer in mnemonic check")]
    CheckMnemonicError,
    #[error("Error in IO: {0}")]
    InputError(#[from] std::io::Error),
    #[error("Error in KeyPair generation: {0}")]
    KeyPairError(#[from] ed25519_compact::Error),
    #[error("Mnemonic error: {0}")]
    MnemonicError(bip39::Error),
    #[error("Regex error: {0}")]
    RegexError(#[from] regex::Error),
}

type Result<T> = std::result::Result<T, IOError>;

/// Helper function to get input from the user. Accept an optional [`Regex`] to
/// check the validity of the reply.
pub fn get_user_input(request: &str, expected: Option<&Regex>) -> Result<String> {
    let mut response = String::new();

    loop {
        println!("{}", request);
        std::io::stdin().read_line(&mut response)?;
        response = response.trim().to_owned();

        match expected {
            Some(re) => {
                if re.is_match(response.as_str()) {
                    break;
                }
            }
            None => break,
        }

        response.clear();
        println!("Invalid reply, please type a valid answer...");
    }

    Ok(response)
}

/// Generates a new [`KeyPair`] from a mnemonic. If argument `from_mnemonic` is set
/// then the keypair is generated from the mnemonic provided by the user, otherwise
/// it's generated randomly.
pub fn generate_keypair(from_mnemonic: bool) -> Result<KeyPair> {
    let mnemonic = if from_mnemonic {
        let mnemonic_str = get_user_input(
            format!("Please provide a {} words mnemonic for your keypair:", MNEMONIC_LEN).as_str(),
            Some(&Regex::new(r"^([[:alpha:]]+\s){23}[[:alpha:]]+$")?),
        )?;

        Mnemonic::parse_in_normalized(Language::English, mnemonic_str.as_str())
            .map_err(|e| IOError::MnemonicError(e))?
    } else {
        // Generate random mnemonic
        let mut rng = rand_06::thread_rng();
        let mnemonic = Mnemonic::generate_in_with(&mut rng, Language::English, MNEMONIC_LEN)
            .map_err(|e| IOError::MnemonicError(e))?;

        // Print mnemonic to the user in a different terminal
        {
            let mut secret_screen = AlternateScreen::from(std::io::stdout());
<<<<<<< HEAD
            writeln!(&mut secret_screen, "Safely store your 24 words mnemonic: {}", mnemonic);
=======
            writeln!(&mut secret_screen, "Safely store your 24 words mnemonic: {}", mnemonic)?;
>>>>>>> 6200759e
            get_user_input(format!("Press enter when you've done it...").as_str(), None)?;
        } // End scope, get back to stdin/stdout

        // Check if the user has correctly stored the mnemonic
        #[cfg(not(debug_assertions))]
        check_mnemonic(&mnemonic)?;

        mnemonic
    };

    let seed = mnemonic.to_seed_normalized("");
    Ok(KeyPair::try_from_seed(&seed)?)
}

/// Interactively check if the user has correctly stored the mnemonic phrase
#[cfg(not(debug_assertions))]
fn check_mnemonic(mnemonic: &Mnemonic) -> Result<()> {
    let mut rng = rand::thread_rng();
    let mut indexes = [0usize; MNEMONIC_LEN];

    for i in 0..MNEMONIC_LEN {
        indexes[i] = i;
    }
    indexes.shuffle(&mut rng);

    println!("Mnemonic verification step");
    let mnemonic_slice: Vec<&'static str> = mnemonic.word_iter().collect();

<<<<<<< HEAD
    for &i in indexes[..MNEMONIC_CHECK_LEN].iter() {
=======
    for &i in indexes[..3].iter() {
>>>>>>> 6200759e
        let response = get_user_input(
            format!("Enter the word at index {} of your mnemonic:", i + 1).as_str(),
            Some(&Regex::new(r"[[:alpha:]]+")?),
        )?;

        if response != mnemonic_slice[i] {
            debug!("Expected: {}, answer: {}", mnemonic_slice[i], response);
            return Err(IOError::CheckMnemonicError);
        }
    }

    println!("Verification passed");

    Ok(())
}<|MERGE_RESOLUTION|>--- conflicted
+++ resolved
@@ -1,8 +1,4 @@
-<<<<<<< HEAD
-use std::io::{Read, Write};
-=======
 use std::io::Write;
->>>>>>> 6200759e
 
 use crate::authentication::KeyPair;
 use bip39::{Language, Mnemonic};
@@ -79,11 +75,7 @@
         // Print mnemonic to the user in a different terminal
         {
             let mut secret_screen = AlternateScreen::from(std::io::stdout());
-<<<<<<< HEAD
-            writeln!(&mut secret_screen, "Safely store your 24 words mnemonic: {}", mnemonic);
-=======
             writeln!(&mut secret_screen, "Safely store your 24 words mnemonic: {}", mnemonic)?;
->>>>>>> 6200759e
             get_user_input(format!("Press enter when you've done it...").as_str(), None)?;
         } // End scope, get back to stdin/stdout
 
@@ -112,11 +104,7 @@
     println!("Mnemonic verification step");
     let mnemonic_slice: Vec<&'static str> = mnemonic.word_iter().collect();
 
-<<<<<<< HEAD
-    for &i in indexes[..MNEMONIC_CHECK_LEN].iter() {
-=======
     for &i in indexes[..3].iter() {
->>>>>>> 6200759e
         let response = get_user_input(
             format!("Enter the word at index {} of your mnemonic:", i + 1).as_str(),
             Some(&Regex::new(r"[[:alpha:]]+")?),
