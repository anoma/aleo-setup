--- conflicted
+++ resolved
@@ -32,7 +32,6 @@
         let (tau_g1_outputs, tau_g2_outputs, alpha_g1_outputs, beta_g1_outputs, beta_g2_outputs) =
             split_mut(output, parameters, compressed_output);
 
-<<<<<<< HEAD
         match parameters.proving_system {
             ProvingSystem::Groth16 => {
                 // Write beta_g2 (0th index element) to beta_g2_outputs.
@@ -45,27 +44,6 @@
                     // Write it back.
                     beta_g2_outputs.write_element(&beta_g2_el, compressed_output)?;
                 }
-=======
-        // Write beta_g2 (0th index element) to beta_g2_outputs.
-        {
-            // Fetch the element.
-            let mut beta_g2_el =
-                beta_g2_inputs.read_element::<E::G2Affine>(compressed_input, check_input_for_correctness)?;
-            // Multiply it by the key's beta element.
-            beta_g2_el = beta_g2_el.mul(key.beta).into_affine();
-            // Write it back.
-            beta_g2_outputs.write_element(&beta_g2_el, compressed_output)?;
-        }
-
-        // load `batch_size` chunks on each iteration and perform the transformation
-        iter_chunk(&parameters, |start, end| {
-            debug!("contributing to chunk from {} to {}", start, end);
-            let span = info_span!("batch", start, end);
-            let _ = span.enter();
-
-            rayon_cfg::scope(|t| {
-                let _ = span.enter();
->>>>>>> 97ec29ae
 
                 // load `batch_size` chunks on each iteration and perform the transformation
                 iter_chunk(&parameters, |start, end| {
@@ -73,20 +51,7 @@
                     let span = info_span!("batch", start, end);
                     let _ = span.enter();
 
-<<<<<<< HEAD
-                    #[cfg(not(feature = "wasm"))]
-                    rayon::scope(|t| {
-=======
-                    // Generate powers from `start` to `end` (e.g. [0,4) then [4, 8) etc.)
-                    let powers = generate_powers_of_tau::<E>(&key.tau, start, end);
-
-                    trace!("generated powers of tau");
-
-                    // Raise each element from the input buffer to the powers of tau
-                    // and write the updated value (without allocating) to the
-                    // output buffer
                     rayon_cfg::scope(|t| {
->>>>>>> 97ec29ae
                         let _ = span.enter();
 
                         t.spawn(|_| {
@@ -97,14 +62,10 @@
 
                             trace!("generated powers of tau");
 
-<<<<<<< HEAD
                             // Raise each element from the input buffer to the powers of tau
                             // and write the updated value (without allocating) to the
                             // output buffer
-                            rayon::scope(|t| {
-=======
                             rayon_cfg::scope(|t| {
->>>>>>> 97ec29ae
                                 let _ = span.enter();
 
                                 t.spawn(|_| {
@@ -131,7 +92,7 @@
                                         end
                                     };
 
-                                    rayon::scope(|t| {
+                                    rayon_cfg::scope(|t| {
                                         let _ = span.enter();
 
                                         t.spawn(|_| {
@@ -183,76 +144,6 @@
                             });
                         });
                     });
-
-                    #[cfg(feature = "wasm")]
-                    {
-                        let _ = span.enter();
-
-                        // Generate powers from `start` to `end` (e.g. [0,4) then [4, 8) etc.)
-                        let powers = generate_powers_of_tau::<E>(&key.tau, start, end);
-
-                        trace!("generated powers of tau");
-
-                        let _ = span.enter();
-
-                        // Raise each element from the input buffer to the powers of tau
-                        // and write the updated value (without allocating) to the output buffer.
-                        apply_powers::<E::G1Affine>(
-                            (tau_g1_outputs, compressed_output),
-                            (tau_g1_inputs, compressed_input, check_input_for_correctness),
-                            (start, end),
-                            &powers,
-                            None,
-                        )
-                        .expect("could not apply powers of tau to tau_g1 elements");
-
-<<<<<<< HEAD
-                        if start < parameters.powers_length {
-                            // if the `end` would be out of bounds, then just process until
-                            // the end (this is necessary in case the last batch would try to
-                            // process more elements than available)
-                            let end = if start + parameters.batch_size > parameters.powers_length {
-                                parameters.powers_length
-                            } else {
-                                end
-                            };
-
-                            let _ = span.enter();
-
-                            apply_powers::<E::G2Affine>(
-                                (tau_g2_outputs, compressed_output),
-                                (tau_g2_inputs, compressed_input, check_input_for_correctness),
-                                (start, end),
-                                &powers,
-                                None,
-                            )
-                            .expect("could not apply powers of tau to tau_g2 elements");
-
-                            trace!("applied powers to tau_g2 elements");
-
-                            apply_powers::<E::G1Affine>(
-                                (alpha_g1_outputs, compressed_output),
-                                (alpha_g1_inputs, compressed_input, check_input_for_correctness),
-                                (start, end),
-                                &powers,
-                                Some(&key.alpha),
-                            )
-                            .expect("could not apply powers of tau to alpha_g1 elements");
-
-                            trace!("applied powers to alpha_g1 elements");
-
-                            apply_powers::<E::G1Affine>(
-                                (beta_g1_outputs, compressed_output),
-                                (beta_g1_inputs, compressed_input, check_input_for_correctness),
-                                (start, end),
-                                &powers,
-                                Some(&key.beta),
-                            )
-                            .expect("could not apply powers of tau to beta_g1 elements");
-
-                            trace!("applied powers to beta_g1 elements");
-                        }
-                    }
 
                     debug!("chunk contribution successful");
 
@@ -300,8 +191,7 @@
                     let span = info_span!("batch", start, end);
                     let _ = span.enter();
 
-                    #[cfg(not(feature = "wasm"))]
-                    rayon::scope(|t| {
+                    rayon_cfg::scope(|t| {
                         let _ = span.enter();
 
                         t.spawn(|_| {
@@ -323,39 +213,6 @@
                         });
                     });
 
-                    #[cfg(feature = "wasm")]
-                    {
-                        let _ = span.enter();
-
-                        // Generate powers from `start` to `end` (e.g. [0,4) then [4, 8) etc.)
-                        let powers = generate_powers_of_tau::<E>(&key.tau, start, end);
-
-                        trace!("generated powers of tau");
-=======
-                                    trace!("applied powers to beta_g1 elements");
-                                });
-                            });
-                        }
-                    });
-                });
-            });
-            debug!("chunk contribution successful");
->>>>>>> 97ec29ae
-
-                        let _ = span.enter();
-
-                        // Raise each element from the input buffer to the powers of tau
-                        // and write the updated value (without allocating) to the output buffer.
-                        apply_powers::<E::G1Affine>(
-                            (tau_g1_outputs, compressed_output),
-                            (tau_g1_inputs, compressed_input, check_input_for_correctness),
-                            (start, end),
-                            &powers,
-                            None,
-                        )
-                        .expect("could not apply powers of tau to tau_g1 elements");
-                    }
-
                     debug!("chunk contribution successful");
 
                     Ok(())
