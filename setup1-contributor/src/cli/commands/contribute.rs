--- conflicted
+++ resolved
@@ -1,115 +1,3 @@
-<<<<<<< HEAD
-use crate::{
-    cli::{cli_types::*, CLI},
-    errors::CLIError,
-};
-
-use phase1_coordinator::environment::{Development, Environment, Parameters, Production};
-
-#[inline]
-fn development() -> Environment {
-    let environment = Development::from(Parameters::TestCustom {
-        number_of_chunks: 64,
-        power: 16,
-        batch_size: 512,
-    });
-    environment.into()
-}
-
-#[inline]
-fn inner() -> Environment {
-    Production::from(Parameters::AleoInner).into()
-}
-
-#[inline]
-fn outer() -> Environment {
-    Production::from(Parameters::AleoOuter).into()
-}
-
-#[inline]
-fn universal() -> Environment {
-    Production::from(Parameters::AleoUniversal).into()
-}
-
-#[derive(Debug)]
-pub struct ContributeCommand;
-
-impl CLI for ContributeCommand {
-    // Format: environment, package_name, version
-    type Options = (Option<String>, Option<String>, Option<String>, Option<String>);
-    type Output = (Environment, String, String, String);
-
-    const ABOUT: AboutType = "Contribute to Aleo Setup I";
-    const ARGUMENTS: &'static [ArgumentType] = &[
-        // (name, description, possible_values, required, index)
-        (
-            "ENVIRONMENT",
-            "Specify the contribution environment.",
-            &["development", "inner", "outer", "universal"],
-            true,
-            1u64,
-        ),
-        (
-            "COORDINATOR_API_URL",
-            "Specify the URL of the ceremony coordinator",
-            &[],
-            true,
-            2u64,
-        ),
-        (
-            "KEYS_PATH",
-            "Read seed and private key at the given path",
-            &[],
-            true,
-            3u64,
-        ),
-    ];
-    const FLAGS: &'static [FlagType] = &[];
-    const NAME: NameType = "contribute";
-    const OPTIONS: &'static [OptionType] = &[
-        // (argument, conflicts, possible_values, requires)
-        (
-            "[upload_mode] --upload_mode=<upload_mode> 'Specify how the responses are uploaded'",
-            &[],
-            &["auto", "direct"],
-            &[],
-        ),
-    ];
-    const SUBCOMMANDS: &'static [SubCommandType] = &[];
-
-    fn parse(arguments: &clap::ArgMatches) -> Result<Self::Options, CLIError> {
-        return Ok((
-            arguments.value_of("ENVIRONMENT").map(|s| s.to_string()),
-            arguments.value_of("COORDINATOR_API_URL").map(|s| s.to_string()),
-            arguments.value_of("KEYS_PATH").map(|s| s.to_string()),
-            arguments.value_of("upload_mode").map(|s| s.to_string()),
-        ));
-    }
-
-    fn output(options: Self::Options) -> Result<Self::Output, CLIError> {
-        let (environment, coordinator_api_url, keys_path, upload_mode) = match options {
-            (Some(environment), Some(coordinator_api_url), Some(keys_path), upload_mode) => {
-                (environment, coordinator_api_url, keys_path, upload_mode)
-            }
-            _ => return Err(CLIError::MissingContributionParameters),
-        };
-
-        let environment = match environment.as_str() {
-            "development" => development(),
-            "inner" => inner(),
-            "outer" => outer(),
-            "universal" => universal(),
-            _ => panic!("Invalid environment"),
-        };
-
-        let upload_mode = match upload_mode {
-            Some(mode) => mode,
-            None => "auto".to_string(),
-        };
-
-        Ok((environment, coordinator_api_url, keys_path, upload_mode))
-    }
-=======
 use crate::utils::{environment_variants, parse_environment, UploadMode};
 
 use clap::AppSettings;
@@ -159,5 +47,4 @@
     /// Read seed and private key at the given path.
     #[structopt(rename_all = "screaming-snake-case", parse(from_os_str))]
     pub keys_path: PathBuf,
->>>>>>> d3923e4c
 }