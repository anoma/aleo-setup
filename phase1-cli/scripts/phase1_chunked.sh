#!/bin/bash

rm -f challenge* response* new_challenge* new_response* new_new_challenge_* processed* initial_ceremony* response_list* combined* seed*

PROVING_SYSTEM=$1
POWER=10
BATCH=512
CHUNK_SIZE=512
if [ "$PROVING_SYSTEM" == "groth16" ]; then
  MAX_CHUNK_INDEX=3 # we have 4 chunks, since we have a total of 2^11-1 powers
else
  MAX_CHUNK_INDEX=1 # we have 2 chunks, since we have a total of 2^11-1 powers
fi
<<<<<<< HEAD
CURVE="bw6"
SEED1=`tr -dc 'A-F0-9' < /dev/urandom | head -c32`
=======
CURVE="bls12_377"
SEED1=`tr -dc 'A-F0-9' < /dev/random | head -c32`
>>>>>>> 1ee68a7e
echo $SEED1 > seed1
SEED2=`tr -dc 'A-F0-9' < /dev/urandom | head -c32`
echo $SEED2 > seed2

phase1_1="cargo run --release --bin phase1 --features cli -- --curve-kind $CURVE --batch-size $BATCH --contribution-mode chunked --chunk-size $CHUNK_SIZE --power $POWER --seed seed1 --proving-system $PROVING_SYSTEM"
phase1_2="cargo run --release --bin phase1 --features cli -- --curve-kind $CURVE --batch-size $BATCH --contribution-mode chunked --chunk-size $CHUNK_SIZE --power $POWER --seed seed2 --proving-system $PROVING_SYSTEM"
phase1_combine="cargo run --release --bin phase1 --features cli -- --curve-kind $CURVE --batch-size $BATCH --contribution-mode chunked --chunk-size $CHUNK_SIZE --power $POWER --proving-system $PROVING_SYSTEM"
phase1_full="cargo run --release --bin phase1 --features cli -- --curve-kind $CURVE --batch-size $BATCH --contribution-mode full --power $POWER --proving-system $PROVING_SYSTEM"

####### Phase 1

for i in $(seq 0 $(($MAX_CHUNK_INDEX/2))); do
  $phase1_1 --chunk-index $i new --challenge-fname challenge_$i
  yes | $phase1_1 --chunk-index $i contribute --challenge-fname challenge_$i --response-fname response_$i
  $phase1_1 --chunk-index $i verify-and-transform-pok-and-correctness --challenge-fname challenge_$i --response-fname response_$i --new-challenge-fname new_challenge_$i
  yes | $phase1_2 --chunk-index $i contribute --challenge-fname new_challenge_$i --response-fname new_response_$i
  $phase1_2 --chunk-index $i verify-and-transform-pok-and-correctness --challenge-fname new_challenge_$i --response-fname new_response_$i --new-challenge-fname new_new_challenge_$i
  rm challenge_$i new_challenge_$i new_new_challenge_$i # no longer needed
  echo new_response_$i >> response_list
done

for i in $(seq $(($MAX_CHUNK_INDEX/2 + 1)) $MAX_CHUNK_INDEX); do
  $phase1_1 --chunk-index $i new --challenge-fname challenge_$i
  yes | $phase1_2 --chunk-index $i contribute --challenge-fname challenge_$i --response-fname response_$i
  $phase1_1 --chunk-index $i verify-and-transform-pok-and-correctness --challenge-fname challenge_$i --response-fname response_$i --new-challenge-fname new_challenge_$i
  yes | $phase1_1 --chunk-index $i contribute --challenge-fname new_challenge_$i --response-fname new_response_$i
  $phase1_2 --chunk-index $i verify-and-transform-pok-and-correctness --challenge-fname new_challenge_$i --response-fname new_response_$i --new-challenge-fname new_new_challenge_$i
  rm challenge_$i new_challenge_$i new_new_challenge_$i # no longer needed
  echo new_response_$i >> response_list
done

env RUST_LOG=debug RAYON_NUM_THREADS=1 $phase1_combine combine --response-list-fname response_list --combined-fname combined
$phase1_full beacon --challenge-fname combined --response-fname response_beacon --beacon-hash 0000000000000000000a558a61ddc8ee4e488d647a747fe4dcc362fe2026c620
$phase1_full verify-and-transform-pok-and-correctness --challenge-fname combined --response-fname response_beacon --new-challenge-fname response_beacon_new_challenge
$phase1_full verify-and-transform-ratios --response-fname response_beacon_new_challenge<|MERGE_RESOLUTION|>--- conflicted
+++ resolved
@@ -11,13 +11,8 @@
 else
   MAX_CHUNK_INDEX=1 # we have 2 chunks, since we have a total of 2^11-1 powers
 fi
-<<<<<<< HEAD
-CURVE="bw6"
-SEED1=`tr -dc 'A-F0-9' < /dev/urandom | head -c32`
-=======
 CURVE="bls12_377"
 SEED1=`tr -dc 'A-F0-9' < /dev/random | head -c32`
->>>>>>> 1ee68a7e
 echo $SEED1 > seed1
 SEED2=`tr -dc 'A-F0-9' < /dev/urandom | head -c32`
 echo $SEED2 > seed2
