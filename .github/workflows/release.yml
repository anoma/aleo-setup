name: Release

on:
  push:
    tags:
      - "v*.*.*"

permissions:
  id-token: write
  contents: write

env:
  GIT_LFS_SKIP_SMUDGE: 1

jobs:
  build:
    runs-on: ${{ matrix.os }}
    strategy:
      fail-fast: false
      matrix:
        os: [ubuntu-latest, macos-latest]
        make: 
          - name: Build Trusted Setup CLI
            command: cargo build --release --bin phase1 --features=cli
            cache_key: trusted-setup
            cache_version: v1

    env:
      CARGO_INCREMENTAL: 0
      RUST_BACKTRACE: full
      RUSTC_WRAPPER: sccache
      SCCACHE_CACHE_SIZE: 100G
      SCCACHE_BUCKET: trusted-setup-sccache-master

    steps:
      - name: Checkout repo
        uses: actions/checkout@v3
      - name: Configure AWS Credentials
        uses: aws-actions/configure-aws-credentials@v1
        with:
          role-to-assume: arn:aws:iam::375643557360:role/trusted-setup-github-action-ci-master
          aws-region: eu-west-1
      - name: Install sccache (ubuntu-latest)
        if: matrix.os == 'ubuntu-latest'
        env:
          LINK: https://github.com/mozilla/sccache/releases/download
          SCCACHE_VERSION: v0.3.0
        run: |
          SCCACHE_FILE=sccache-$SCCACHE_VERSION-x86_64-unknown-linux-musl
          mkdir -p $HOME/.local/bin
          curl -L "$LINK/$SCCACHE_VERSION/$SCCACHE_FILE.tar.gz" | tar xz
          mv -f $SCCACHE_FILE/sccache $HOME/.local/bin/sccache
          chmod +x $HOME/.local/bin/sccache
          echo "$HOME/.local/bin" >> $GITHUB_PATH          
      - name: Install sccache (macos-latest)
        if: matrix.os == 'macos-latest'
        run: |
          brew update
          brew install sccache
      - name: Setup rust toolchain
        uses: oxidecomputer/actions-rs_toolchain@ad3f86084a8a5acf2c09cb691421b31cf8af7a36
        with:
          profile: minimal
          override: true
      - name: Cache cargo registry
        uses: actions/cache@v3
        continue-on-error: false
        with:
          path: |
            ~/.cargo/registry
            ~/.cargo/git          
          key: ${{ runner.os }}-anoma-${{ matrix.anoma_cache_version }}-release-${{ hashFiles('**/Cargo.lock') }}
          restore-keys: ${{ runner.os }}-anoma-${{ matrix.anoma_cache_version }}-release-
      - name: Start sccache server
        run: sccache --start-server
      - name: ${{ matrix.make.name }}
        run: ${{ matrix.make.command }}
      - name: Upload binaries package
        uses: actions/upload-artifact@v3
        with:
          name: release-${{ matrix.os }}-${{ github.sha }}
          path: target/release/phase1
      - name: Print sccache stats
        if: always()
        run: sccache --show-stats
      - name: Stop sccache server
        if: always()
        run: sccache --stop-server || true

  release:
    needs: [build]
    runs-on: ${{ matrix.os }}
    strategy:
      fail-fast: false
      matrix:
        os: [ubuntu-latest]

    steps:
      - id: get_version
        uses: battila7/get-version-action@v2
      - name: Download release artifacts
        uses: actions/download-artifact@v3
      - name: Move binaries
        run: |
          mv release-macos-latest-${{ github.sha }}/phase1 phase1-macos-${{ steps.get_version.outputs.version }}
          mv release-ubuntu-latest-${{ github.sha }}/phase1 phase1-ubuntu-${{ steps.get_version.outputs.version }}
      - name: Create release
        uses: softprops/action-gh-release@v1
        with:
          draft: true
<<<<<<< HEAD
          files: release-*-*-${{ github.sha }}
=======
          files: ./phase1-*-${{ steps.get_version.outputs.version }}
>>>>>>> c2fe7cb7
          tag_name: ${{ steps.get_version.outputs.version }}
          name: Trusted Setup CLI ${{ steps.get_version.outputs.version-without-v }}<|MERGE_RESOLUTION|>--- conflicted
+++ resolved
@@ -108,10 +108,6 @@
         uses: softprops/action-gh-release@v1
         with:
           draft: true
-<<<<<<< HEAD
-          files: release-*-*-${{ github.sha }}
-=======
           files: ./phase1-*-${{ steps.get_version.outputs.version }}
->>>>>>> c2fe7cb7
           tag_name: ${{ steps.get_version.outputs.version }}
           name: Trusted Setup CLI ${{ steps.get_version.outputs.version-without-v }}