--- conflicted
+++ resolved
@@ -31,12 +31,8 @@
 rand_chacha = { version = "0.3" }
 serde = { version = "1.0", features = ["derive"] }
 thiserror = { version = "1.0.22" }
-<<<<<<< HEAD
 tracing = { version = "0.1.21" }
-tracing-subscriber = { version = "0.2.3" }
-=======
 tracing-subscriber = { version = "0.3", features = ["env-filter", "time"] }
->>>>>>> 1ee68a7e
 
 [features]
 default = ["cli"]
